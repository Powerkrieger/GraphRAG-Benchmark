--- conflicted
+++ resolved
@@ -104,20 +104,6 @@
 
 ```
 
-<<<<<<< HEAD
-### Running Example
-
-Next, we provide detailed instructions on how to use GraphRAG-Bench to evaluate each framework. Specifically, we introduce how to perform index construction and batch inference for each framework. Note that the evaluation code is standardized across all frameworks to ensure fair comparison.
-
-#### 1. Indexing and inference
-
-##### a. LightRAG
-
-Before running the above script, you need to modify the source code(LightRAG) to enable extraction of the corresponding context used during generation. Please make the following changes:
-
-1. In lightrag/operate.py, update the kg_query method to return the context along with the response:
-
-=======
 ## 🚀 Running Example
 Next, we provide detailed instructions on how to use GraphRAG-Bench to evaluate each framework. Specifically, we introduce how to perform index construction and batch inference for each framework. Note that the evaluation code is standardized across all frameworks to ensure fair comparison.
 ### 1. Indexing and inference
@@ -126,7 +112,7 @@
 
 Before running the above script, you need to modify the source code(LightRAG) to enable extraction of the corresponding context used during generation. Please make the following changes:
 1. In `lightrag/operate.py`, update the kg_query method to return the context along with the response:
->>>>>>> b602ee98
+
 ```python
 # Original Code
 async def kg_query(...) -> str | AsyncIterator[str]:
@@ -136,13 +122,9 @@
 async def kg_query(...) -> tuple[str, str] | tuple[AsyncIterator[str], str]:
   return response, context
 ```
-<<<<<<< HEAD
-
-2. In lightrag/lightrag.py, update the aquery method to receive and return the context when calling kg_query:
-
-=======
+
 2. In `lightrag/lightrag.py`, update the aquery method to receive and return the context when calling kg_query:
->>>>>>> b602ee98
+
 ```python
 # Modified Code
 async def aquery(...):
@@ -172,21 +154,11 @@
   --llm_base_url https://api.openai.com/v1
 
 ```
-<<<<<<< HEAD
-
-##### b. fast-graphrag
-
-Since the original fast-LightRAG does not support HuggingFace Embedding, we need to adapt the library accordingly. The detailed adaptation process is as follows:
-
-1. Go to the `fast_graphrag/_llm` directory and create a new file named `_hf.py`.
-   The content of this file is as follows. This code mainly adds support for HuggingFace Embedding:
-
-=======
 #### b. fast-graphrag
 Since the original fast-LightRAG does not support HuggingFace Embedding, we need to adapt the library accordingly. The detailed adaptation process is as follows:
 1. Go to the `fast_graphrag/_llm` directory and create a new file named _hf.py.
 The content of this file is as follows. This code mainly adds support for HuggingFace Embedding:
->>>>>>> b602ee98
+
 ```python
 import asyncio
 from dataclasses import dataclass, field
@@ -305,12 +277,9 @@
 
 ```
 
-<<<<<<< HEAD
-##### c. hipporag2
-=======
 #### c. hipporag2
 **We use hipporag2 version v1.0.0**.
->>>>>>> b602ee98
+
 
 ```shell
 export OPENAI_API_KEY=your_actual_api_key_here
@@ -339,16 +308,10 @@
 }
 
 ```
-<<<<<<< HEAD
-
-#### 2. Evaluation
-
-##### a. Generation
-
-=======
+
 ### 2. Evaluation
 #### a. Generation
->>>>>>> b602ee98
+
 ```shell
 cd Evaluation
 export OPENAI_API_KEY=your_actual_api_key_here
@@ -362,12 +325,9 @@
   --output_file ./results/evaluation_results.json
 ```
 
-<<<<<<< HEAD
-##### b. Retrieval
-
-=======
+
 #### b. Retrieval
->>>>>>> b602ee98
+
 ```shell
 cd Evaluation
 export OPENAI_API_KEY=your_actual_api_key_here
